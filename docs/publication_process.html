--- conflicted
+++ resolved
@@ -25,21 +25,21 @@
     <link rel="search" title="Search" href="search.html" />
     <link rel="next" title="Submission API: Context" href="submission_api_context.html" />
     <link rel="prev" title="Submission &amp; moderation subsystem architecture" href="architecture.html" />
-   
+
   <link rel="stylesheet" href="_static/custom.css" type="text/css" />
-  
-  
+
+
   <meta name="viewport" content="width=device-width, initial-scale=0.9, maximum-scale=0.9" />
 
   </head>
   <body>
-  
+
 
     <div class="document">
       <div class="documentwrapper">
         <div class="bodywrapper">
           <div class="body" role="main">
-            
+
   <div class="section" id="submission-publication-process">
 <h1>Submission &amp; Publication Process<a class="headerlink" href="#submission-publication-process" title="Permalink to this headline">¶</a></h1>
 <p>This section describes the classic arXiv submission and publication process at
@@ -144,12 +144,8 @@
 </ul>
 </li>
 <li class="toctree-l1"><a class="reference internal" href="submission_api_context.html">Submission API: Context</a></li>
-<<<<<<< HEAD
 <li class="toctree-l1"><a class="reference internal" href="containers/core/events.html">events package</a></li>
 <li class="toctree-l1"><a class="reference internal" href="containers/metadata/metadata.html">metadata package</a></li>
-=======
-<li class="toctree-l1"><a class="reference internal" href="containers/core/events.html">Submission core events package</a></li>
->>>>>>> 207de4b0
 </ul>
 
 <div class="relations">
@@ -177,18 +173,18 @@
     </div>
     <div class="footer">
       &copy;2017, arXiv.org.
-      
+
       |
       Powered by <a href="http://sphinx-doc.org/">Sphinx 1.6.3</a>
       &amp; <a href="https://github.com/bitprophet/alabaster">Alabaster 0.7.10</a>
-      
+
       |
       <a href="_sources/publication_process.rst.txt"
           rel="nofollow">Page source</a>
     </div>
 
-    
 
-    
+
+
   </body>
 </html>