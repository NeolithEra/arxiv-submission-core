--- conflicted
+++ resolved
@@ -8,9 +8,6 @@
   event-based operations on submission (meta)data. Any web services that
   modify submission data must do so via this package.
 - The [API service](api/) provides the client-facing interface for
-<<<<<<< HEAD
-  submission-related requests.
-=======
   submission-related requests. **Status: In progress**
 - The [Webhooks service](webhooks/) provides an API for creating and managing
   submission-related webhooks. **Status: Schema only**
@@ -18,12 +15,8 @@
   service, to be fully implemented elsewhere. **Status: Schema only**
 - The [Compile service](compile/) is a mock implementation of the compilation
   service, to be fully implemented elsewhere. **Status: Schema only**
-- The [Events service](events/) is the internal controller for all
-  submission and (eventually) moderation activity. It supports the API and
-  other services that intervene on submission state. **Status: In progress**
->>>>>>> a94bd176
 - The [Authorization service](authorization/) mocks token-based authorization.
-  It handles subrequests from the gateway to authorize client requests, and
+  It handles sub-requests from the gateway to authorize client requests, and
   mints encrypted JWTs for use by other services.
 - A toy [Gateway service](gateway/) provides a minimal NGINX server configured
   to utilize the authorization service. It provides (proxy) access to
