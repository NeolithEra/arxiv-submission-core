"""
Integration with the classic database to persist events and submission state.

As part of the classic renewal strategy, development of new submission
interfaces must maintain data interoperability with classic components. This
service module must therefore do three main things:

1. Store and provide access to event data generated during the submission
   process,
2. Keep the classic database tables up to date so that "downstream" components
   can continue to operate. Since classic components work directly on
   submission tables, persisting events and resulting submission state must
   occur in the same transaction.
3. Patch NG submission data with state changes that occur in the classic
   system. Those changes will be made directly to submission tables and not
   involve event-generation. See :func:`get_submission` for details.

ORM representations of the classic database tables involved in submission
are located in :mod:`.classic.models`. An additional model, :class:`.DBEvent`,
is defined in :mod:`.classic.event`.

"""

from typing import List, Optional, Tuple, Set
from datetime import datetime
from pytz import UTC
from itertools import groupby
import copy
from functools import reduce
from operator import ior

from sqlalchemy import or_

from arxiv.base import logging
from arxiv.base.globals import get_application_config, get_application_global
from ...domain.event import Event, Publish, RequestWithdrawal, SetDOI, \
    SetJournalReference, SetReportNumber, Rollback, RequestCrossList, \
    ApplyRequest, RejectRequest, ApproveRequest

from ...domain.submission import License, Submission, WithdrawalRequest, \
    CrossListClassificationRequest
from ...domain.agent import Agent, User
from .models import Base
from .exceptions import ClassicBaseException, NoSuchSubmission, CommitFailed
from .util import transaction, current_session
from .event import DBEvent
from . import models, util, interpolate


logger = logging.getLogger(__name__)


def get_licenses() -> List[License]:
    """Get a list of :class:`.License`s available for new submissions."""
    license_data = util.current_session().query(models.License) \
        .filter(models.License.active == '1')
    return [License(uri=row.name, name=row.label) for row in license_data]


def get_events(submission_id: int) -> List[Event]:
    """
    Load events from the classic database.

    Parameters
    ----------
    submission_id : int

    Returns
    -------
    list
        Items are :class:`.Event` instances loaded from the class DB.

    Raises
    ------
    :class:`.NoSuchSubmission`
        Raised when there are no events for the provided submission ID.

    """
    with transaction() as session:
        event_data = session.query(DBEvent) \
            .filter(DBEvent.submission_id == submission_id) \
            .order_by(DBEvent.created)
        events = [datum.to_event() for datum in event_data]
        if not events:      # No events, no dice.
            raise NoSuchSubmission(f'Submission {submission_id} not found')
        return events


def get_user_submissions_fast(user_id: int) -> List[Submission]:
    """
    Get all active submissions for a user.

    Uses the same approach as :func:`get_submission_fast`.

    Parameters
    ----------
    submission_id : int

    Returns
    -------
    list
        Items are the user's :class:`.Submission` instances.

    """
    with transaction() as session:
        db_submissions = list(
            session.query(models.Submission)
            .filter(models.Submission.submitter_id == user_id)
            .order_by(models.Submission.doc_paper_id.desc())
        )
        grouped = groupby(db_submissions, key=lambda dbs: dbs.doc_paper_id)
        submissions: List[Submission] = []
        for arxiv_id, dbss in grouped:
            if arxiv_id is None:
                for dbs in dbss:
                    submissions.append(dbs.to_submission())
            else:
                dbss = sorted(dbss, key=lambda dbs: dbs.submission_id)[::-1]
                submissions.append(_db_to_projection(dbss))

        return [s for s in submissions if not s.deleted]


def get_submission_fast(submission_id: int) -> List[Submission]:
    """
    Get the projection of the submission directly.

    Instead of playing events forward, we grab the most recent snapshot of the
    submission in the database. Since classic represents the submission using
    several rows, we have to grab all of them and transform/patch as
    appropriate.

    Parameters
    ----------
    submission_id : int

    Returns
    -------
    :class:`.Submission`

    Raises
    ------
    :class:`.NoSuchSubmission`
        Raised when there are is no submission for the provided submission ID.

    """
    return _db_to_projection(_get_db_submission_rows(submission_id))


<<<<<<< HEAD
=======
def get_titles(with_terms: Set[str] = set(), since: datetime) \
        -> Tuple[int, str, Agent]
    with transaction() as session:
        print(session.query(models.Submission.submission_id,
                      models.Submission.title,
                      models.Submission.submitter_id,
                      models.Submission.submitter_email) \
            .filter(or_(*[models.Submission.title.ilike(f'%{term}%')
                          for term in with_terms]))
            .filter(models.Submission.created.gte(since)))




def _get_db_submission_rows(submission_id: int) -> List[models.Submission]:
    with transaction() as session:
        head = session.query(models.Submission.submission_id,
                             models.Submission.doc_paper_id) \
            .filter_by(submission_id=submission_id) \
            .subquery()
        dbss = list(
            session.query(models.Submission)
            .filter(or_(models.Submission.submission_id == submission_id,
                        models.Submission.doc_paper_id == head.c.doc_paper_id))
            .order_by(models.Submission.submission_id.desc())
        )
    if not dbss:
        raise NoSuchSubmission('No submission found')
    return dbss


>>>>>>> c49ee821
def get_submission(submission_id: int) -> Tuple[Submission, List[Event]]:
    """
    Get the current state of a :class:`.Submission` from the database.

    In the medium term, services that use this package will need to
    play well with legacy services that integrate with the classic
    database. For example, the moderation system does not use the event
    model implemented here, and will therefore cause direct changes to the
    submission tables that must be reflected in our representation of the
    submission.

    Until those legacy components are replaced, this function loads both the
    event stack and the current DB state of the submission, and uses the DB
    state to patch fields that may have changed outside the purview of the
    event model.

    Parameters
    ----------
    submission_id : int

    Returns
    -------
    :class:`.Submission`
    list
        Items are :class:`Event` instances.

    """
    with transaction() as session:
        original_row = session.query(models.Submission).get(submission_id)
        if original_row is None:
            raise NoSuchSubmission(f'Submission {submission_id} not found')

        # Load any subsequent submission rows (e.g. v=2, jref, withdrawal).
        # These do not have the same legacy submission ID as the original
        # submission.
        subsequent_rows: List[models.Submission] = []
        arxiv_id = original_row.get_arxiv_id()
        if arxiv_id is not None:
            subsequent_rows = list(
                session.query(models.Submission)
                .filter(models.Submission.doc_paper_id == arxiv_id)
                .filter(models.Submission.submission_id != submission_id)
                .order_by(models.Submission.submission_id.asc())
            )
    interpolator = interpolate.ClassicEventInterpolator(
        original_row,
        subsequent_rows,
        get_events(submission_id)
    )
    return interpolator.get_submission_state()


# TODO: this needs some refactoring/decomposition for semantic clarity.
def store_event(event: Event, before: Optional[Submission],
                after: Optional[Submission]) -> Tuple[Event, Submission]:
    """
    Store an event, and update submission state.

    This is where we map the NG event domain onto the classic database. The
    main differences are that:

    - In the event domain, a submission is a single stream of events, but
      in the classic system we create new rows in the submission database
      for things like replacements, adding DOIs, and withdrawing papers.
    - In the event domain, the only concept of the published paper is the
      paper ID. In the classic submission database, we also have to worry about
      the row in the Document database.

    We assume that the submission states passed to this function have the
    correct paper ID and version number, if published. The submission ID on
    the event and the before/after states refer to the original classic
    submission only.

    Parameters
    ----------
    event : :class:`Event`
    before : :class:`Submission`
        The state of the submission before the event occurred.
    after : :class:`Submission`
        The state of the submission after the event occurred.

    """
    if event.committed:
        raise CommitFailed('Event %s already committed', event.event_id)
    session = current_session()
    document_id: Optional[int] = None

    # This is the case that we have a new submission.
    if before is None and isinstance(after, Submission):
        dbs = models.Submission(type=models.Submission.NEW_SUBMISSION)
        dbs.update_from_submission(after)
        this_is_a_new_submission = True

    else:   # Otherwise we're making an update for an existing submission.
        this_is_a_new_submission = False

        # After the original submission is published, a new Document row is
        #  created. This Document is shared by all subsequent Submission rows.
        if before.published:
            document_id = _load_document_id(before.arxiv_id, before.version)

        # From the perspective of the database, a replacement is mainly an
        # incremented version number. This requires a new row in the database.
        if after.version > before.version:
            dbs = _create_replacement(document_id, before.arxiv_id,
                                      after.version, after, event.created)
        elif isinstance(event, Rollback) and before.version > 1:
            dbs = _delete_replacement(document_id, before.arxiv_id,
                                      before.version)

        # Withdrawals also require a new row, and they use the most recent
        # version number.
        elif isinstance(event, RequestWithdrawal):
            dbs = _create_withdrawal(document_id, event.reason,
                                     before.arxiv_id, after.version, after,
                                     event.created)
        elif isinstance(event, RequestCrossList):
            dbs = _create_crosslist(document_id, event.categories,
                                    before.arxiv_id, after.version, after,
                                    event.created)

        # Adding DOIs and citation information (so-called "journal reference")
        # also requires a new row. The version number is not incremented.
        elif before.published and \
                type(event) in [SetDOI, SetJournalReference, SetReportNumber]:
            dbs = _create_jref(document_id, before.arxiv_id, after.version,
                               after, event.created)

        # The submission has been announced.
        elif isinstance(before, Submission) and before.arxiv_id is not None:
            dbs = _load_submission(paper_id=before.arxiv_id,
                                   version=before.version)
            _preserve_sticky_hold(dbs, before, after, event)
            dbs.update_from_submission(after)

        # The submission has not yet been announced; we're working with a
        # single row.
        elif isinstance(before, Submission) and before.submission_id:
            dbs = _load_submission(before.submission_id)
            _preserve_sticky_hold(dbs, before, after, event)
            dbs.update_from_submission(after)
        else:
            raise CommitFailed("Something is fishy")

    db_event = _new_dbevent(event)
    session.add(dbs)
    session.add(db_event)

    # Attach the database object for the event to the row for the submission.
    if this_is_a_new_submission:    # Update in transaction.
        db_event.submission = dbs
    else:                           # Just set the ID directly.
        db_event.submission_id = before.submission_id

    try:
        session.commit()
    except Exception as e:
        session.rollback()
        raise CommitFailed('Something went wrong: %s', e) from e

    event.committed = True

    # Update the domain event and submission states with the submission ID.
    # This should carry forward the original submission ID, even if the classic
    # database has several rows for the submission (with different IDs).
    if this_is_a_new_submission:
        event.submission_id = dbs.submission_id
        after.submission_id = dbs.submission_id
    else:
        event.submission_id = before.submission_id
        after.submission_id = before.submission_id
    return event, after


def get_titles(with_terms: Set[str] = set(),
               since: Optional[datetime] = None) \
        -> List[Tuple[int, str, Agent]]:
    STATUSES_TO_CHECK = [
        models.Submission.SUBMITTED,
        models.Submission.ON_HOLD,
        models.Submission.NEXT_PUBLISH_DAY,
        models.Submission.REMOVED,
        models.Submission.USER_DELETED,
        models.Submission.DELETED_ON_HOLD,
        models.Submission.DELETED_PROCESSING,
        models.Submission.DELETED_REMOVED,
        models.Submission.DELETED_USER_EXPIRED
    ]
    with transaction() as session:
        q = session.query(
            models.Submission.submission_id,
            models.Submission.title,
            models.Submission.submitter_id,
            models.Submission.submitter_email
        ).filter(models.Submission.status.in_(STATUSES_TO_CHECK))
        if with_terms:
            q = q.filter(
                reduce(ior, [models.Submission.title.ilike(f'%{token}%')
                             for token in with_terms])
            )
        if since is not None:
            q = q.filter(models.Submission.created >= since)
        return [
            (submission_id, title, User(native_id=user_id, email=user_email))
            for submission_id, title, user_id, user_email in q.all()
        ]



def init_app(app: object = None) -> None:
    """Set default configuration parameters for an application instance."""
    config = get_application_config(app)
    config.setdefault('CLASSIC_DATABASE_URI', 'sqlite://')


def create_all() -> None:
    """Create all tables in the database."""
    Base.metadata.create_all(util.current_engine())


def drop_all() -> None:
    """Drop all tables in the database."""
    Base.metadata.drop_all(util.current_engine())


# Private functions down here.


def _load_submission(submission_id: Optional[int] = None,
                     paper_id: Optional[str] = None,
                     version: Optional[int] = 1) -> models.Submission:
    session = current_session()
    if submission_id is not None:
        submission = session.query(models.Submission) \
            .filter(models.Submission.submission_id == submission_id) \
            .one()
    elif submission_id is None and paper_id is not None:
        submission = session.query(models.Submission) \
            .filter(models.Submission.doc_paper_id == paper_id) \
            .filter(models.Submission.version == version) \
            .order_by(models.Submission.submission_id.desc()) \
            .first()
    else:
        submission = None
    if submission is None:
        raise NoSuchSubmission("No submission row matches those parameters")
    return submission


def _load_document_id(paper_id: str, version: int) -> int:
    logger.debug('get document ID with %s and %s', paper_id, version)
    session = current_session()
    document_id = session.query(models.Submission.document_id) \
        .filter(models.Submission.doc_paper_id == paper_id) \
        .filter(models.Submission.version == version) \
        .first()
    if document_id is None:
        raise NoSuchSubmission("No submission row matches those parameters")
    return document_id[0]


def _create_replacement(document_id: int, paper_id: str, version: int,
                        submission: Submission, created: datetime) \
        -> models.Submission:
    """
    Create a new replacement submission.

    From the perspective of the database, a replacement is mainly an
    incremented version number. This requires a new row in the database.
    """
    dbs = models.Submission(type=models.Submission.REPLACEMENT,
                            document_id=document_id, version=version)
    dbs.update_from_submission(submission)
    dbs.created = created
    dbs.updated = created
    dbs.doc_paper_id = paper_id
    dbs.status = models.Submission.NOT_SUBMITTED
    return dbs


def _delete_replacement(document_id: int, paper_id: str, version: int) \
        -> models.Submission:
    session = current_session()
    dbs = session.query(models.Submission) \
        .filter(models.Submission.doc_paper_id == paper_id) \
        .filter(models.Submission.version == version) \
        .filter(models.Submission.type == models.Submission.REPLACEMENT) \
        .order_by(models.Submission.submission_id.desc()) \
        .first()
    dbs.status = models.Submission.USER_DELETED
    return dbs


def _create_withdrawal(document_id: int, reason: str, paper_id: str,
                       version: int, submission: Submission,
                       created: datetime) -> models.Submission:
    """
    Create a new withdrawal request.

    Withdrawals also require a new row, and they use the most recent version
    number.
    """
    dbs = models.Submission(type=models.Submission.WITHDRAWAL,
                            document_id=document_id,
                            version=version)
    dbs.update_withdrawal(submission, reason, paper_id, version, created)
    return dbs


def _create_crosslist(document_id: int, categories: List[str], paper_id: str,
                      version: int, submission: Submission,
                      created: datetime) -> models.Submission:
    """
    Create a new crosslist request.

    Cross list requests also require a new row, and they use the most recent
    version number.
    """
    dbs = models.Submission(type=models.Submission.CROSS_LIST,
                            document_id=document_id,
                            version=version)
    dbs.update_cross(submission, categories, paper_id, version, created)
    return dbs


def _create_jref(document_id: int, paper_id: str, version: int,
                 submission: Submission, created: datetime) \
        -> models.Submission:
    """
    Create a JREF submission.

    Adding DOIs and citation information (so-called "journal reference") also
    requires a new row. The version number is not incremented.
    """
    # Try to piggy-back on an existing JREF row. In the classic system, all
    # three fields can get updated on the same row.
    most_recent_sb = _load_submission(paper_id=paper_id, version=version)
    if most_recent_sb.is_jref() and not most_recent_sb.is_published():
        most_recent_sb.update_from_submission(submission)
        return most_recent_sb

    # Otherwise, create a new JREF row.
    dbs = models.Submission(type=models.Submission.JOURNAL_REFERENCE,
                            document_id=document_id, version=version)
    dbs.update_from_submission(submission)
    dbs.created = created
    dbs.updated = created
    dbs.doc_paper_id = paper_id
    dbs.status = models.Submission.PROCESSING_SUBMISSION
    return dbs


def _new_dbevent(event: Event) -> DBEvent:
    """Create an event entry in the database."""
    return DBEvent(event_type=event.event_type,
                   event_id=event.event_id,
                   data=event.to_dict(),
                   created=event.created,
                   creator=event.creator.to_dict(),
                   proxy=event.proxy.to_dict() if event.proxy else None)


def _preserve_sticky_hold(dbs: models.Submission, before: Submission,
                          after: Submission, event: Event) -> None:
    if dbs.status != models.Submission.ON_HOLD:
        return
    if dbs.is_on_hold() and after.status == Submission.WORKING:
        dbs.sticky_status = models.Submission.ON_HOLD


def _get_head_idx(dbss: List[models.Submission]) -> int:
    """
    Find the most recent non-JREF row.

    Assume that the rows are passed in descending order.
    """
    i = 0
    while i < len(dbss):
        # Skip any "deleted" rows that aren't the first version.
        if not dbss[i].is_jref() \
                and not dbss[i].is_withdrawal() \
                and not dbss[i].is_crosslist() \
                and not (dbss[i].is_deleted() and dbss[i].version > 1):
            break
        i += 1
    return i


def _db_to_projection(dbss: List[models.Submission]) -> Submission:
    """
    Transform a set of classic rows to an NG :class:`Submission`.

    Here we assume that the rows are passed in descending order.
    """
    i = _get_head_idx(dbss)    # Get state of the most recent non-JREF row.
    submission = dbss[i].to_submission(dbss[-1].submission_id)

    # Attach and patch previous published versions.
    for dbs in dbss[i+1:][::-1]:
        if dbs.is_deleted():
            continue
        if dbs.is_new_version() and dbs.is_published():
            logger.debug('is new published version')
            prior_ver = dbs.to_submission(submission.submission_id)
            submission.versions.append(prior_ver)
        elif len(submission.versions) > 0:
            submission.versions[-1] = dbs.patch(submission.versions[-1])
    # If there are JREF rows more recent than the latest non-JREF row, then
    # we want to patch the JREF fields using those rows.
    for j in range(0, i):
        if not dbss[j].is_deleted():
            submission = dbss[j].patch(submission)

    # If the current submission state is published, prepend into published
    # versions.
    if submission.published:
        submission.versions.insert(0, copy.deepcopy(submission))
    return submission


def _get_db_submission_rows(submission_id: int) -> List[models.Submission]:
    with transaction() as session:
        head = session.query(models.Submission.submission_id,
                             models.Submission.doc_paper_id) \
            .filter_by(submission_id=submission_id) \
            .subquery()
        dbss = list(
            session.query(models.Submission)
            .filter(or_(models.Submission.submission_id == submission_id,
                        models.Submission.doc_paper_id == head.c.doc_paper_id))
            .order_by(models.Submission.submission_id.desc())
        )
    if not dbss:
        raise NoSuchSubmission('No submission found')
    return dbss<|MERGE_RESOLUTION|>--- conflicted
+++ resolved
@@ -147,8 +147,6 @@
     return _db_to_projection(_get_db_submission_rows(submission_id))
 
 
-<<<<<<< HEAD
-=======
 def get_titles(with_terms: Set[str] = set(), since: datetime) \
         -> Tuple[int, str, Agent]
     with transaction() as session:
@@ -180,7 +178,6 @@
     return dbss
 
 
->>>>>>> c49ee821
 def get_submission(submission_id: int) -> Tuple[Submission, List[Event]]:
     """
     Get the current state of a :class:`.Submission` from the database.
