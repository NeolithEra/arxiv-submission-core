--- conflicted
+++ resolved
@@ -149,11 +149,7 @@
             # service, and verified that they compile. Now they associate the
             # content package with the submission.
             submission, stack = save(
-<<<<<<< HEAD
-                SetSourceContent(
-=======
                 SetUploadPackage(
->>>>>>> 1c7929c0
                     creator=submitter,
                     checksum="a9s9k342900skks03330029k",
                     format='tex',
@@ -346,11 +342,7 @@
                     creator=self.submitter,
                     category='cs.DL'
                 ),
-<<<<<<< HEAD
-                SetSourceContent(
-=======
                 SetUploadPackage(
->>>>>>> 1c7929c0
                     creator=self.submitter,
                     checksum="a9s9k342900skks03330029k",
                     format='tex',
